--- conflicted
+++ resolved
@@ -160,21 +160,10 @@
 
     # extract given SAFE zips to find bursts identified in cfg.burst_id
     for safe_file in cfg.input_file_group.safe_file_path:
-<<<<<<< HEAD
-        # get orbit file
-        # orbit_path = get_orbit_file_from_dir(
-        #     safe_file,
-        #     cfg.input_file_group.orbit_file_path,
-        #     auto_download=auto_download
-        # )
-        # TODO: why do we need a list for "orbit_file_path"?
-        orbit_path = cfg.input_file_group.orbit_file_path[0]
-=======
         # get orbit file from directory of first orbit file
         orbit_path = get_orbit_file_from_dir(
             safe_file,
             os.path.dirname(cfg.input_file_group.orbit_file_path[0]))
->>>>>>> fcdd8ee2
 
         if not orbit_path:
             err_str = f"No orbit file correlates to safe file: {os.path.basename(safe_file)}"
